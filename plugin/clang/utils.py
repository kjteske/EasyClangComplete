"""Utilities for clang.

Attributes:
    log (logging.log): logger for this module
"""
import platform
import logging
import subprocess
import html

from os import path
from ..settings import settings_storage

log = logging.getLogger(__name__)


class ClangUtils:
    """Utils to help handling libclang, e.g. searching for it.

    Attributes:
        libclang_name (str): name of the libclang library file
        linux_suffixes (list): suffixes for linux
        osx_suffixes (list): suffixes for osx
        windows_suffixes (list): suffixes for windows
    """
    libclang_name = None

    windows_suffixes = ['.dll', '.lib']
    linux_suffixes = ['.so', '.so.1']
    osx_suffixes = ['.dylib']

    suffixes = {
        'Windows': windows_suffixes,
        'Linux': linux_suffixes,
        'Darwin': osx_suffixes
    }

    # MSYS2 has `clang.dll` instead of `libclang.dll`
    possible_filenames = {
        'Windows': ['libclang', 'clang'],
        'Linux': ['libclang-$version', 'libclang'],
        'Darwin': ['libclang']
    }

    @staticmethod
    def dir_from_output(output):
        """Get library directory based on the output of clang.

        Args:
            output (str): raw output from clang

        Returns:
            str: path to folder with libclang
        """
        log.debug(" real output: %s", output)
        if platform.system() == "Darwin":
            # [HACK] uh... I'm not sure why it happens like this...
            folder_to_search = path.join(output, '..', '..')
            log.debug(" folder to search: %s", folder_to_search)
            return folder_to_search
        elif platform.system() == "Windows":
            log.debug(" architecture: %s", platform.architecture())
            return path.normpath(output)
        elif platform.system() == "Linux":
            return path.normpath(path.dirname(output))
        return None

    @staticmethod
    def try_load_from_user_hint(libclang_path):
        """Load library hinted by the user.

        Args:
            libclang_path (str): full path to the libclang library file.

        Returns:
            str: folder of the libclang library or None if not found.
        """
        if path.exists(libclang_path):
            return path.dirname(libclang_path)

    @staticmethod
    def find_libclang_dir(clang_binary, libclang_path):
        """Find directory with libclang.

        Args:
            clang_binary (str): clang binary to call
            libclang_path (str): libclang path provided by user.
                Does not have to be valid.

        Returns:
            str: folder with libclang
        """
        stdin = None
        stderr = None
        log.debug(" platform: %s", platform.architecture())
        log.debug(" python version: %s", platform.python_version())
        current_system = platform.system()
        log.debug(" we are on '%s'", platform.system())
        log.debug(" user provided libclang_path: %s", libclang_path)
        # Get version string for help finding the proper libclang library on
        # Linux
        if libclang_path:
            # User thinks he knows better. Let him try his luck.
            libclang_dir = ClangUtils.try_load_from_user_hint(libclang_path)
            if libclang_dir:
                # It was found! No need to search any further!
                ClangUtils.libclang_name = path.basename(libclang_path)
                log.info(" using user-provided libclang: '%s'", libclang_path)
                return libclang_dir
        # If the user hint did not work, we look for it normally
        if current_system == "Linux":
            version_str = settings_storage.SettingsStorage.CLANG_VERSION[:-2]
        for suffix in ClangUtils.suffixes[current_system]:
            # pick a name for a file
            for name in ClangUtils.possible_filenames[current_system]:
                file = "{name}{suffix}".format(name=name, suffix=suffix)
                log.debug(" searching for: '%s'", file)
                startupinfo = None
                # let's find the library
                if platform.system() == "Darwin":
                    # [HACK]: wtf??? why does it not find libclang.dylib?
                    get_library_path_cmd = [clang_binary, "-print-file-name="]
                elif platform.system() == "Windows":
                    get_library_path_cmd = [clang_binary, "-print-prog-name="]
                    # Don't let console window pop-up briefly.
                    startupinfo = subprocess.STARTUPINFO()
                    startupinfo.dwFlags |= subprocess.STARTF_USESHOWWINDOW
                    startupinfo.wShowWindow = subprocess.SW_HIDE
                    stdin = subprocess.PIPE
                    stderr = subprocess.PIPE
                elif platform.system() == "Linux":
                    file = file.replace("$version", version_str)
                    get_library_path_cmd = [
                        clang_binary, "-print-file-name={}".format(file)]
                output = subprocess.check_output(
                    get_library_path_cmd,
                    stdin=stdin,
                    stderr=stderr,
                    startupinfo=startupinfo).decode('utf8').strip()
                log.debug(" libclang search output = '%s'", output)
                if output:
                    libclang_dir = ClangUtils.dir_from_output(output)
                    if path.isdir(libclang_dir):
                        full_libclang_path = path.join(libclang_dir, file)
                        if path.exists(full_libclang_path):
                            log.info(" found libclang library file: '%s'",
                                     full_libclang_path)
                            ClangUtils.libclang_name = file
                            return libclang_dir
                log.warning(" clang could not find '%s'", file)
        # if we haven't found anything there is nothing to return
        log.error(" no libclang found at all")
        return None

    @staticmethod
    def location_from_type(clangType):
        """Return location from type.

        Return proper location from type.
        Remove all inderactions like pointers etc.

        Args:
            clangType (cindex.Type): clang type.

        """
        cursor = clangType.get_declaration()
        if cursor and cursor.location and cursor.location.file:
            return cursor.location

        cursor = clangType.get_pointee().get_declaration()
        if cursor and cursor.location and cursor.location.file:
            return cursor.location

        return None

    @staticmethod
    def link_from_location(location, text):
        """Provide link to given cursor.

        Transforms SourceLocation object into html string.

        Args:
            location (Cursor.location): Current location.
            text (str): Text to be added as info.
        """
        result = ""
        if location and location.file and location.file.name:
            result += "<a href=\""
            result += location.file.name
            result += ":"
            result += str(location.line)
            result += ":"
            result += str(location.column)
            result += "\">" + text + "</a>"
        else:
            result += text
        return result

    @staticmethod
    def build_info_details(cursor, function_kinds_list):
        """Provide information about given cursor.

        Builds detailed information about cursor.

        Args:
            cursor (Cursor): Current cursor.

        """
        result = ""
        if cursor.result_type.spelling:
            cursor_type = cursor.result_type
        elif cursor.type.spelling:
            cursor_type = cursor.type
        else:
            log.warning("No spelling for type provided in info.")
            return ""
        result += '<b>Definition:</b><br>'
        if cursor.spelling != cursor.type.spelling:
            # Don't show duplicates if the user focuses type, not variable
            result += ClangUtils.link_from_location(
                ClangUtils.location_from_type(cursor_type),
                html.escape(cursor_type.spelling))
            result += ' '

        if cursor.location:
            result += ClangUtils.link_from_location(
                cursor.location,
                html.escape(cursor.spelling))
        else:
            result += html.escape(cursor.spelling)

        args = []
        for arg in cursor.get_arguments():
            if arg.spelling:
                args.append(arg.type.spelling + ' ' + arg.spelling)
            else:
                args.append(arg.type.spelling + ' ')

        if cursor.kind in function_kinds_list:
            result += '('
            if len(args):
                result += html.escape(', '.join(args))
            result += ')'

        if cursor.is_static_method():
            result = "static " + result
        if cursor.is_const_method():
            result += " const"

        if cursor.brief_comment:
            result += "<br><br><b>Brief documentation:</b><br>"
            result += "<div>" + cursor.brief_comment + "</div>"

        if cursor.raw_comment:
            html_raw_comment = ClangUtils.cleanup_comment(cursor.raw_comment)
            if len(html_raw_comment) > 0:
                result += "<br><b>Full Doxygen comment:</b>"
                result += "<br><div>" + html_raw_comment + "</div>"

        return result

    @staticmethod
<<<<<<< HEAD
    def build_objc_message_info_details(cursor):
        """Provide information about cursor to Objective C message expression.

        Builds detailed information about cursor when cursor is
        a CursorKind.OBJC_MESSAGE_EXPR. OBJC_MESSAGE_EXPR cursors
        behave very differently from other C/C++ cursors in that:
        - The return type we want to show in the tooltip
          is stored in the original 'cursor.type' from the cursor the user is
          hovering over; in C/C++ we only used 'cursor.referenced' but nothing
          else from the original cursor.
        - 'cursor.referenced' is still important, as it holds the name and args
          of the method being called in the message. But
          'cursor.referenced.spelling' comes in a different format then what
          For example, if we have this method declaration for 'bar':
            @interface Foo
              -(void)bar:(BOOL)b1 boolParam2:(BOOL):b2
            @end
          And later, we hover over the text calling bar():
            Foo* foo = [[Foo alloc] init];
            [foo bar:YES boolParam2:NO]; // <- Hover over 'bar' here
          Then we would see:
            cursor.kind = CursorKind.OBJC_INSTANCE_METHOD_DECL
            cursor.type.spelling = 'void'
            cursor.referenced.kind: CursorKind.OBJC_INSTANCE_METHOD_DECL
            cursor.referenced.spelling = 'bar:boolParam2:'
            cursor.referenced.arguments[0].type.spelling = 'BOOL'
            cursor.referenced.arguments[0].spelling = 'b1'
            cursor.referenced.arguments[1].spelling = 'BOOL'
            cursor.referenced.arguments[1].spelling = 'b2'
          Our goal is to make the tooltip match the method declaration:
            'void bar:(BOOL)b1 boolParam2:(BOOL):b2'
        - Objective C methods also don't need to worry about static/const

        Args:
            cursor (Cursor): Current cursor.
        """
        result = ""
        return_type = cursor.type
        result += ClangUtils.link_from_location(
            ClangUtils.location_from_type(return_type),
            html.escape(return_type.spelling))

        result += ' '

        method_cursor = cursor.referenced
        method_and_params = method_cursor.spelling.split(':')
        method_name = method_and_params[0]
        if method_cursor.location:
            result += ClangUtils.link_from_location(method_cursor.location,
                                               html.escape(method_name))
        else:
            result += html.escape(method_cursor.spelling)

        method_params_index = 1
        for arg in method_cursor.get_arguments():
            result += ":(" + arg.type.spelling + ")"
            if arg.spelling:
                result += arg.spelling + " "
            result += method_and_params[method_params_index]
            method_params_index += 1

        if method_cursor.brief_comment:
            result += "<br><br><b>"
            result += method_cursor.brief_comment + "</b>"

        return result
=======
    def cleanup_comment(raw_comment):
        """Cleanup raw doxygen comment."""
        lines = raw_comment.split('\n')
        clean_lines = []
        prev_line = ''
        is_brief_comment = False
        for line in lines:
            clean = line.strip()
            if clean.startswith('/'):
                clean = clean[3:]
            elif clean.startswith('*'):
                clean = clean[2:]
            clean = line[3:].strip()
            prev_line = clean
            if clean.startswith('@brief') or clean.startswith('/brief'):
                is_brief_comment = True
                continue
            if clean == '':
                is_brief_comment = False
            if clean == '' and prev_line == '':
                # We want to ignore trailing empty lines.
                continue
            if is_brief_comment:
                continue
            clean_lines.append(clean)
        return '<br>'.join(clean_lines)
>>>>>>> 49d7fd01
<|MERGE_RESOLUTION|>--- conflicted
+++ resolved
@@ -260,7 +260,6 @@
         return result
 
     @staticmethod
-<<<<<<< HEAD
     def build_objc_message_info_details(cursor):
         """Provide information about cursor to Objective C message expression.
 
@@ -327,7 +326,8 @@
             result += method_cursor.brief_comment + "</b>"
 
         return result
-=======
+    
+    @staticmethod
     def cleanup_comment(raw_comment):
         """Cleanup raw doxygen comment."""
         lines = raw_comment.split('\n')
@@ -353,5 +353,4 @@
             if is_brief_comment:
                 continue
             clean_lines.append(clean)
-        return '<br>'.join(clean_lines)
->>>>>>> 49d7fd01
+        return '<br>'.join(clean_lines)