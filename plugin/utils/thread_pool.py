--- conflicted
+++ resolved
@@ -9,14 +9,6 @@
 from threading import Timer
 from threading import RLock
 from threading import Thread
-<<<<<<< HEAD
-
-from EasyClangComplete.plugin.tools import Tools
-from EasyClangComplete.plugin.tools import SublBridge
-
-from EasyClangComplete.plugin.tools import READY_MSG
-=======
->>>>>>> 7959ed66
 
 log = logging.getLogger(__name__)
 
@@ -82,16 +74,11 @@
             max_workers=max_workers)
 
         # start animation thread
-<<<<<<< HEAD
-=======
         self.__progress_status = None
->>>>>>> 7959ed66
         self.__progress_thread = Thread(target=self.__animate_progress,
                                         daemon=True)
         self.__progress_thread.start()
 
-<<<<<<< HEAD
-=======
     @property
     def progress_status(self):
         """Return current progress status."""
@@ -103,7 +90,6 @@
         with self.__progress_lock:
             self.__progress_status = val
 
->>>>>>> 7959ed66
     def new_job(self, job):
         """Add a new job to be submitted.
 
@@ -133,10 +119,7 @@
             ThreadPool.__jobs_to_run.clear()
             log.debug(" running %s jobs", self.__running_jobs_count)
             if self.__running_jobs_count > 0:
-<<<<<<< HEAD
-=======
                 self.__progress_status.showing = True
->>>>>>> 7959ed66
                 self.__show_animation = True
 
     def __stop_progress_animation(self, future):
@@ -151,14 +134,6 @@
     def __animate_progress(self):
         """Function that changes the status message, i.e animates progress."""
         while True:
-<<<<<<< HEAD
-            if self.__show_animation:
-                SublBridge.set_status(Tools.generate_next_progress_message())
-                time.sleep(ThreadPool.__progress_update_delay)
-            else:
-                SublBridge.set_status(READY_MSG)
-                time.sleep(ThreadPool.__progress_idle_delay)
-=======
             sleep_time = ThreadPool.__progress_idle_delay
             with self.__progress_lock:
                 if not self.__progress_status:
@@ -170,5 +145,4 @@
                     self.__progress_status.show_ready_message()
                     sleep_time = ThreadPool.__progress_idle_delay
             # allow some time for progress status to be updated
-            time.sleep(sleep_time)
->>>>>>> 7959ed66
+            time.sleep(sleep_time)