"""This module contains class for libclang based completions.

Attributes:
    cindex_dict (dict): dict of cindex entries for each version of clang.
    clang_utils_module_name (str): Name of the module for clang tools.
    log (logging.Logger): logger for this module.
"""
import importlib
import sublime
import time
import logging

from .base_complete import BaseCompleter
from .compiler_variant import LibClangCompilerVariant
from ..tools import Tools
from ..tools import SublBridge
from ..tools import PKG_NAME
from ..clang.utils import ClangUtils

from threading import RLock
from os import path

log = logging.getLogger(__name__)
log.debug(" reloading module")

cindex_dict = {
    '3.2': PKG_NAME + ".plugin.clang.cindex32",
    '3.3': PKG_NAME + ".plugin.clang.cindex33",
    '3.4': PKG_NAME + ".plugin.clang.cindex34",
    '3.5': PKG_NAME + ".plugin.clang.cindex35",
    '3.6': PKG_NAME + ".plugin.clang.cindex36",
    '3.7': PKG_NAME + ".plugin.clang.cindex37",
    '3.8': PKG_NAME + ".plugin.clang.cindex38",
    '3.9': PKG_NAME + ".plugin.clang.cindex39",
    '4.0': PKG_NAME + ".plugin.clang.cindex40"
}


class Completer(BaseCompleter):
    """Encapsulates completions based on libclang.

    Attributes:
        default_ignore_list (str[]): base list of cursor kinds to ignore
        bigger_ignore_list (str[]): extended list of cursor kinds to ignore.
            This list is used when completion is triggered with `::`.
        compiler_variant: Compiler variant currently in use.
        function_kinds_list (str[]): Defines what we think is a function.
        rlock (threading.Rlock): recursive mutex
        tu (cindex.TranslationUnit): current translation unit
        tu_module (cindex.TranslationUnit): module for proper cindex
        valid (bool): Will be False if we fail to build proper clang index.
    """
    name = "lib"
    rlock = RLock()

    def __init__(self, clang_binary, version_str, libclang_path):
        """Initialize the Completer from clang binary, reading its version.

        Picks an according cindex for the found version.

        Args:
            clang_binary (str): string for clang binary e.g. 'clang++-3.8'
            version_str (str): string for clang version e.g. '3.8.0'
            libclang_path (str): in case a user knows the path to libclang
                he can provide it here. Does not have to be valid.

        """
        super().__init__(clang_binary, version_str)

        # Create compiler options of specific variant of the compiler.
        self.compiler_variant = LibClangCompilerVariant()

        # init tu related variables
        with Completer.rlock:
            self.tu_module = None
            self.tu = None

            # slightly more complicated name retrieving to allow for more
            # complex version strings, e.g. 3.8.0
            cindex_module_name = Completer._cindex_for_version(
                self.version_str)

            if not cindex_module_name:
                log.critical(" No cindex module for clang version: %s",
                             self.version_str)
                return

            # import cindex bundled with this plugin. We cannot use the default
            # one because sublime uses python 3, but there are no python
            # bindings for python 3
            log.debug(" using bundled cindex: %s", cindex_module_name)
            cindex = importlib.import_module(cindex_module_name)

            # initialize ignore list to account for private methods etc.
            self.default_ignore_list = [cindex.CursorKind.DESTRUCTOR]
            self.bigger_ignore_list = self.default_ignore_list +\
                [cindex.CursorKind.CLASS_DECL,
                 cindex.CursorKind.ENUM_CONSTANT_DECL]

            self.function_kinds_list = [cindex.CursorKind.FUNCTION_DECL,
                                        cindex.CursorKind.CXX_METHOD]

            self.objc_message_kinds_list = [
                cindex.CursorKind.OBJC_MESSAGE_EXPR,
            ]

            # If we haven't already initialized the clang Python bindings, try
            # to figure out the path libclang.
            if not cindex.Config.loaded:
                # This will return something like /.../lib/clang/3.x.0
                libclang_dir = ClangUtils.find_libclang_dir(
                    clang_binary, libclang_path)
                if libclang_dir:
                    cindex.Config.set_library_path(libclang_dir)

            self.tu_module = cindex.TranslationUnit
            self.tu = None
            # check if we can build an index. If not, set valid to false
            try:
                cindex.Index.create()
                self.valid = True
            except Exception as e:
                log.error(" error: %s", e)
                self.valid = False

    def parse_tu(self, view, settings):
        """Initialize the completer. Builds the view.

        Args:
            view (sublime.View): current view

        Raises:
            ValueError: if file name does not exist - throw exception.
        """
        # Return early if this is an invalid view.
        if not Tools.is_valid_view(view):
            return

        file_name = view.file_name()
        file_body = view.substr(sublime.Region(0, view.size()))

        # initialize unsaved files
        files = [(file_name, file_body)]

        # flags are loaded by base completer already
        log.debug(" clang flags are: %s", self.clang_flags)
        v_id = view.buffer_id()
        if v_id == 0:
            log.warning(" this is default id. View is closed. Abort!")
            return
        with Completer.rlock:
            start = time.time()
            try:
                TU = self.tu_module
                log.debug(" compilation started for view id: %s", v_id)
                if not file_name or not path.exists(file_name):
                    raise ValueError("file name does not exist anymore")

                parse_options = \
                    (TU.PARSE_PRECOMPILED_PREAMBLE |
                     TU.PARSE_INCLUDE_BRIEF_COMMENTS_IN_CODE_COMPLETION)
                if settings.use_libclang_caching:
                    parse_options |= TU.PARSE_CACHE_COMPLETION_RESULTS

                trans_unit = TU.from_source(
                    filename=file_name,
                    args=self.clang_flags,
                    unsaved_files=files,
                    options=parse_options)
                self.tu = trans_unit
            except Exception as e:
                log.error(" error while compiling: %s", e)
            end = time.time()
            log.debug(" compilation done in %s seconds", end - start)

    def complete(self, completion_request):
        """Called asynchronously to create a list of autocompletions.

        Using the current translation unit it queries libclang for the
        possible completions.

        Args:
            completion_request (tools.ActionRequest): completion request
                holding information about the view and needed location.

        Raises:
            ValueError: if file name does not exist - throw exception.

        """
        view = completion_request.get_view()
        file_name = view.file_name()
        file_body = view.substr(sublime.Region(0, view.size()))
        (row, col) = SublBridge.cursor_pos(
            view, completion_request.get_trigger_position())

        # unsaved files
        files = [(file_name, file_body)]

        v_id = view.buffer_id()

        with Completer.rlock:
            # execute clang code completion
            start = time.time()
            log.debug(" started code complete for view %s", v_id)
            try:
                if not file_name or not path.exists(file_name):
                    raise ValueError("file name does not exist anymore")
                complete_obj = self.tu.codeComplete(
                    file_name,
                    row, col,
                    unsaved_files=files,
                    include_macros=True)
            except Exception as e:
                log.error(" error while completing view %s: %s", file_name, e)
                complete_obj = None
            end = time.time()
            log.debug(" code complete done in %s seconds", end - start)

        if complete_obj is None or len(complete_obj.results) == 0:
            completions = []
        else:
            point = completion_request.get_trigger_position()
            trigger = view.substr(point - 2) + view.substr(point - 1)
            if trigger != "::":
                excluded = self.bigger_ignore_list
            else:
                excluded = self.default_ignore_list
            completions = Completer._parse_completions(complete_obj, excluded)
        log.debug(' completions: %s' % completions)
        return (completion_request, completions)

    def info(self, tooltip_request):
        """Provide information about object in given location.

        Using the current translation unit it queries libclang for available
        information about cursor.

        Args:
            tooltip_request (tools.ActionRequest): A request for action
                from the plugin.

        Returns:
            (tools.ActionRequest, str): completion request along with the
                info details read from the translation unit.

        """
        empty_info = (tooltip_request, "")
        with Completer.rlock:
            if not self.tu:
                return (tooltip_request, "")
            view = tooltip_request.get_view()
            (row, col) = SublBridge.cursor_pos(
                view, tooltip_request.get_trigger_position())

            cursor = self.tu.cursor.from_location(
                self.tu, self.tu.get_location(view.file_name(), (row, col)))
            if not cursor or cursor.kind.is_declaration():
                return empty_info
            if cursor.kind in self.objc_message_kinds_list:
                info_details = ClangUtils.build_objc_message_info_details(
                    cursor)
                return (tooltip_request, info_details)
            if cursor.referenced and cursor.referenced.kind.is_declaration():
                info_details = ClangUtils.build_info_details(
                    cursor.referenced, self.function_kinds_list)
                return (tooltip_request, info_details)
            return empty_info

    def update(self, view, settings):
        """Reparse the translation unit.

        This speeds up completions significantly, so we perform this upon file
        save.

        Args:
            view (sublime.View): current view
            settings: ECC settings

        Returns:
            bool: reparsed successfully

        """
        v_id = view.buffer_id()
        log.debug(" view is %s", v_id)
        with Completer.rlock:
            if not self.tu:
                log.debug(" translation unit does not exist. Creating.")
<<<<<<< HEAD
                self.parse_tu(view)
=======
                self.parse_tu(view, settings)
>>>>>>> 7959ed66
            if self.tu.cursor.displayname != view.file_name():
                # In case the file was renamed, the translation unit still has
                # the old name in it and crashes the plugin host. We need to
                # completely recreate a translation unit if the filename has
                # changed. Addressed in issue #191.
                log.debug(" translation unit file does not match view one")
                log.debug(" names: '%s' vs '%s'",
                          self.tu.cursor.displayname,
                          view.file_name())
                log.debug(" recreate translation unit completely")
<<<<<<< HEAD
                self.parse_tu(view)
=======
                self.parse_tu(view, settings)
>>>>>>> 7959ed66
            log.debug(" reparsing translation_unit for view %s", v_id)
            if not self.tu:
                log.error(" translation unit is not available. Not reparsing.")
                return False
            start = time.time()
            self.tu.reparse()
            end = time.time()
            log.debug(" reparsed in %s seconds", end - start)
            if settings.errors_on_save:
                self.show_errors(view, self.tu.diagnostics)
            return True
        log.error(" no translation unit for view id %s", v_id)
        return False

    @staticmethod
    def _cindex_for_version(version):
        """Get cindex module name from version string.

        Args:
            version (str): version string, such as "3.8" or "3.8.0"

        Returns:
            str: cindex module name
        """
        for version_str in cindex_dict.keys():
            if version.startswith(version_str):
                return cindex_dict[version_str]
        return None

    @staticmethod
    def _is_valid_result(completion_result, excluded_kinds):
        """Check if completion is valid.

           Remove excluded types and unaccessible members.

        Args:
            completion_result: completion result from libclang
            excluded_kinds (list): list of CursorKind types that shouldn't be
                                   added to completion list

        Returns:
            boolean: True if completion should be added to completion list
        """
        if str(completion_result.string.availability) != "Available":
            return False
        try:
            if completion_result.kind in excluded_kinds:
                return False
        except ValueError as e:
            log.error(" error: %s", e)
        return True

    @staticmethod
    def _parse_completions(complete_results, excluded):
        """Create snippet-like structures from a list of completions.

        Args:
            complete_results (list): raw completions list
            excluded (list): list of excluded classes of completions

        Returns:
            list: updated completions
        """
        completions = []

        # sort results according to their clang based priority
        sorted_results = sorted(complete_results.results,
                                key=lambda x: x.string.priority)

        for c in sorted_results:
            if not Completer._is_valid_result(c, excluded):
                continue
            hint = ''
            contents = ''
            trigger = ''
            place_holders = 1
            for chunk in c.string:
                if not chunk:
                    continue
                if not chunk.spelling:
                    continue
                hint += chunk.spelling
                if chunk.isKindTypedText():
                    trigger += chunk.spelling
                if chunk.isKindResultType():
                    hint += ' '
                    continue
                if chunk.isKindOptional():
                    continue
                if chunk.isKindInformative():
                    continue
                if chunk.isKindPlaceHolder():
                    contents += ('${' + str(place_holders) + ':' +
                                 chunk.spelling + '}')
                    place_holders += 1
                else:
                    contents += chunk.spelling
            completions.append([trigger + "\t" + hint, contents])
        return completions<|MERGE_RESOLUTION|>--- conflicted
+++ resolved
@@ -285,11 +285,7 @@
         with Completer.rlock:
             if not self.tu:
                 log.debug(" translation unit does not exist. Creating.")
-<<<<<<< HEAD
-                self.parse_tu(view)
-=======
                 self.parse_tu(view, settings)
->>>>>>> 7959ed66
             if self.tu.cursor.displayname != view.file_name():
                 # In case the file was renamed, the translation unit still has
                 # the old name in it and crashes the plugin host. We need to
@@ -300,11 +296,7 @@
                           self.tu.cursor.displayname,
                           view.file_name())
                 log.debug(" recreate translation unit completely")
-<<<<<<< HEAD
-                self.parse_tu(view)
-=======
                 self.parse_tu(view, settings)
->>>>>>> 7959ed66
             log.debug(" reparsing translation_unit for view %s", v_id)
             if not self.tu:
                 log.error(" translation unit is not available. Not reparsing.")
