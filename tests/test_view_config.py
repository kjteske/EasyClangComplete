"""Tests for setting up an using view configuration."""
import imp
import sublime
from os import path

from EasyClangComplete.plugin.settings import settings_manager
from EasyClangComplete.plugin import view_config
from EasyClangComplete.plugin import tools

from EasyClangComplete.tests import gui_test_wrapper

imp.reload(gui_test_wrapper)
imp.reload(settings_manager)
imp.reload(view_config)
imp.reload(tools)

SettingsManager = settings_manager.SettingsManager
ViewConfig = view_config.ViewConfig
ViewConfigManager = view_config.ViewConfigManager
GuiTestWrapper = gui_test_wrapper.GuiTestWrapper
File = tools.File


class TestViewConfig(GuiTestWrapper):
    """Test view configuration."""

    def test_setup_view(self):
        """Test that setup view correctly sets up the view."""
        file_name = path.join(path.dirname(__file__),
                              'test_files',
                              'test.cpp')
        self.check_view(file_name)
        self.tear_down()

    def test_init(self):
        """Test initializing a view configuration."""
        file_name = path.join(path.dirname(__file__),
                              'test_files',
                              'test.cpp')
        self.set_up_view(file_name)
        manager = SettingsManager()
        settings = manager.settings_for_view(self.view)
        view_config = ViewConfig(self.view, settings)

        self.assertIsNotNone(view_config.completer)
        self.tear_down()

    def test_flags(self):
        """Test that flags are properly defined for a completer."""
        file_name = path.join(path.dirname(__file__),
                              'test_files',
                              'test.cpp')
        self.set_up_view(file_name)
        manager = SettingsManager()
        settings = manager.settings_for_view(self.view)
        view_config = ViewConfig(self.view, settings)

        self.assertIsNotNone(view_config.completer)
        completer = view_config.completer
<<<<<<< HEAD
        self.assertEqual(len(completer.clang_flags), 17, " ".join(completer.clang_flags))
=======
        self.assertEqual(len(completer.clang_flags), 17)
>>>>>>> 8692d9b3
        # test from the start
        self.assertEqual(completer.clang_flags[0], '-c')
        self.assertEqual(completer.clang_flags[1], '-fsyntax-only')
        self.assertEqual(completer.clang_flags[2], '-x')
        self.assertEqual(completer.clang_flags[3], 'c++')
        self.assertEqual(completer.clang_flags[4], '-std=c++11')
        # test last one
        expected = path.join(path.dirname(
            path.dirname(__file__)), 'local_folder')
        self.assertEqual(completer.clang_flags[12], '-I' + expected)
        self.tear_down()

    def test_unsaved_views(self):
        """Test that we gracefully handle unsaved views."""
        # Construct an unsaved scratch view.
        self.view = sublime.active_window().new_file()
        self.view.set_scratch(True)

        # Manually set up a completer.
        manager = SettingsManager()
        settings = manager.settings_for_view(self.view)
        view_config = ViewConfig(self.view, settings)
        completer = view_config.completer
        self.assertIsNone(completer)
        self.tear_down()

    def test_needs_update(self):
        """Test view config changing when needed."""
        file_name = path.join(path.dirname(__file__),
                              'test_files',
                              'test.cpp')
        self.set_up_view(file_name)
        manager = SettingsManager()
        settings = manager.settings_for_view(self.view)
        view_config = ViewConfig(self.view, settings)
        flags = view_config.completer.clang_flags
        is_update_needed = view_config.needs_update(view_config.completer,
                                                    flags)
        self.assertFalse(is_update_needed)
        flags = []
        is_update_needed = view_config.needs_update(
            view_config.completer, flags)
        self.assertTrue(is_update_needed)
        self.tear_down()

    def test_needs_update_on_file_change(self):
        """Test view config changing when file changed."""
        file_name = path.join(path.dirname(__file__),
                              'test_files',
                              'test_changes.cpp')
        self.set_up_view(file_name)
        File.update_mod_time(file_name)
        is_update_needed = ViewConfig.needs_reparse(self.view)
        self.assertFalse(is_update_needed)
        self.view.window().focus_view(self.view)
        self.view.window().run_command("save")
        is_reparse_needed = ViewConfig.needs_reparse(self.view)
        self.assertTrue(is_reparse_needed)
        self.tear_down()

    def test_age(self):
        """Test view config age."""
        import time
        file_name = path.join(path.dirname(__file__),
                              'test_files',
                              'test.cpp')
        self.set_up_view(file_name)
        manager = SettingsManager()
        settings = manager.settings_for_view(self.view)
        view_config = ViewConfig(self.view, settings)
        self.assertTrue(view_config.get_age() < 3)
        time.sleep(3)
        self.assertTrue(view_config.get_age() > 3)
        view_config.touch()
        self.assertTrue(view_config.get_age() < 3)
        time.sleep(3)
        self.assertTrue(view_config.is_older_than(3))
        self.tear_down()


class TestViewConfigManager(GuiTestWrapper):
    """Test view configuration manager."""

    def test_setup_view(self):
        """Test that setup view correctly sets up the view."""
        file_name = path.join(path.dirname(__file__),
                              'test_files',
                              'test.cpp')
        self.check_view(file_name)
        self.tear_down()

    def test_update(self):
        """Test that update is triggered."""
        file_name = path.join(path.dirname(__file__),
                              'test_files',
                              'test.cpp')
        self.set_up_view(file_name)
        manager = SettingsManager()
        config_manager = ViewConfigManager()
        settings = manager.settings_for_view(self.view)
        view_config = config_manager.load_for_view(self.view, settings)
        self.assertEqual(view_config.completer.name, "lib")
        settings.use_libclang = False
        view_config = config_manager.load_for_view(self.view, settings)
        self.assertEqual(view_config.completer.name, "bin")
        config_manager.clear_for_view(self.view.buffer_id())
        self.tear_down()

    def test_remove(self):
        """Test that config is removed."""
        file_name = path.join(path.dirname(__file__),
                              'test_files',
                              'test.cpp')
        self.set_up_view(file_name)
        manager = SettingsManager()
        config_manager = ViewConfigManager()
        settings = manager.settings_for_view(self.view)
        view_config = config_manager.load_for_view(self.view, settings)
        self.assertIsNotNone(view_config)
        config_manager.clear_for_view(self.view.buffer_id())
        view_config = config_manager.get_from_cache(self.view)
        self.assertIsNone(view_config)
        self.tear_down()

    def test_timer(self):
        """Test that config is removed on timer."""
        import time
        file_name = path.join(path.dirname(__file__),
                              'test_files',
                              'test.cpp')
        self.set_up_view(file_name)
        manager = SettingsManager()
        config_manager = ViewConfigManager()
        settings = manager.settings_for_view(self.view)
        settings.max_cache_age = 3  # seconds
        initial_period = ViewConfigManager._ViewConfigManager__timer_period
        ViewConfigManager._ViewConfigManager__timer_period = 1
        view_config = config_manager.load_for_view(self.view, settings)
        self.assertIsNotNone(view_config)
        time.sleep(4)
        view_config = config_manager.get_from_cache(self.view)
        self.assertIsNone(view_config)
        ViewConfigManager._ViewConfigManager__timer_period = initial_period
        self.tear_down()<|MERGE_RESOLUTION|>--- conflicted
+++ resolved
@@ -57,11 +57,7 @@
 
         self.assertIsNotNone(view_config.completer)
         completer = view_config.completer
-<<<<<<< HEAD
-        self.assertEqual(len(completer.clang_flags), 17, " ".join(completer.clang_flags))
-=======
         self.assertEqual(len(completer.clang_flags), 17)
->>>>>>> 8692d9b3
         # test from the start
         self.assertEqual(completer.clang_flags[0], '-c')
         self.assertEqual(completer.clang_flags[1], '-fsyntax-only')
