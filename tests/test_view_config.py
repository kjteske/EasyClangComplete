--- conflicted
+++ resolved
@@ -57,11 +57,7 @@
 
         self.assertIsNotNone(view_config.completer)
         completer = view_config.completer
-<<<<<<< HEAD
-        self.assertEqual(len(completer.clang_flags), 17)
-=======
         self.assertEqual(len(completer.clang_flags), 14)
->>>>>>> 7959ed66
         # test from the start
         self.assertEqual(completer.clang_flags[0], '-c')
         self.assertEqual(completer.clang_flags[1], '-fsyntax-only')
